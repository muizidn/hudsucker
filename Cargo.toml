--- conflicted
+++ resolved
@@ -21,15 +21,6 @@
 async-compression = { version = "0.4.0", features = ["tokio", "brotli", "gzip", "zlib", "zstd"], optional = true }
 bstr = "1.0.0"
 futures = "0.3.11"
-<<<<<<< HEAD
-http = "0.2.0"
-hyper = { version = "0.14.7", features = ["client", "http1", "server", "stream", "tcp"] }
-hyper-rustls = { version = "0.23.0", default-features = false, features = ["http1", "logging", "tls12", "webpki-tokio"], optional = true }
-hyper-tls = { version = "0.5.0", optional = true }
-hyper-tungstenite = "0.9.0"
-moka = { version = "0.9.0", features = ["future"], optional = true }
-openssl = { version = "0.10.25", optional = true, features = ["vendored"] }
-=======
 http = "1.1.0"
 http-body-util = "0.1.0"
 hyper = "1.1.0"
@@ -38,8 +29,7 @@
 hyper-tungstenite = "0.13.0"
 hyper-util = { version="0.1.3", features = ["client-legacy", "server", "http1"] }
 moka = { version = "0.12.0", features = ["future"], optional = true }
-openssl = { version = "0.10.46", optional = true }
->>>>>>> 43e9924b
+openssl = { version = "0.10.46", optional = true, features = ["vendored"] }
 rand = { version = "0.8.0", optional = true }
 rcgen = { version = "0.13.0", features = ["x509-parser"], optional = true }
 thiserror = "1.0.30"
